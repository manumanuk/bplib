/************************************************************************
 * File: bplib.c
 *
 *  Copyright 2019 United States Government as represented by the 
 *  Administrator of the National Aeronautics and Space Administration. 
 *  All Other Rights Reserved.  
 *
 *  This software was created at NASA's Goddard Space Flight Center.
 *  This software is governed by the NASA Open Source Agreement and may be 
 *  used, distributed and modified only pursuant to the terms of that 
 *  agreement.
 * 
 * Maintainer(s):
 *  Joe-Paul Swinski, Code 582 NASA GSFC
 *
 *************************************************************************/

/******************************************************************************
 INCLUDES
 ******************************************************************************/

#include "bplib.h"
#include "bplib_os.h"
#include "sdnv.h"
#include "block.h"
#include "pri.h"
#include "cteb.h"
#include "bib.h"
#include "pay.h"
#include "dacs.h"
#include "data.h"
#include "crc.h"

/******************************************************************************
 DEFINES
 ******************************************************************************/

#ifndef LIBID
#define LIBID                           "unversioned"
#endif

#define BP_EMPTY                        (-1)
#define BP_NUM_EXCLUDE_REGIONS          8

/******************************************************************************
 TYPEDEFS
 ******************************************************************************/

/* --------------- Application Types ------------------- */

/* Active Table */
typedef struct {
    bp_sid_t*           sid;
    uint32_t*           retx;
    uint32_t            oldest_cid;
    uint32_t            current_cid;
} bp_active_table_t;

/* Channel Control Block */
typedef struct {
    int                 index;
    bp_attr_t           attributes;

    /* Mutex's and Signals */
    int                 data_bundle_lock;
    int                 dacs_bundle_lock;
    int                 active_table_signal;

    /* Local EID */
    uint32_t            local_node;
    uint32_t            local_service;

    /* Storage Service Call-Backs and Handles  */
    bp_store_t          storage;
    int                 data_store_handle;
    int                 payload_store_handle;
    int                 dacs_store_handle;

    bp_data_t           data;
    bp_dacs_t           dacs;

    bp_active_table_t   active_table;

    bp_stats_t          stats;

    int                 timeout;                /* seconds, zero for infinite */
    int                 dacs_rate;              /* number of seconds to wait between sending ACS bundles */
    int                 proc_admin_only;        /* process only administrative records (for sender only agents) */
    int                 wrap_response;          /* what to do when active table wraps */
    int                 cid_reuse;              /* favor reusing CID when retransmitting */
} bp_channel_t;

/******************************************************************************
 FILE DATA
 ******************************************************************************/

static bp_channel_t* channels;
static int channels_max;
static int channels_lock;

/******************************************************************************
 LOCAL FUNCTIONS
 ******************************************************************************/

/*--------------------------------------------------------------------------------------
 * getset_opt - Get/Set utility function
 *
 *  - getset --> false: get, true: set
 *  - assumes parameter checking has already been performed
 *-------------------------------------------------------------------------------------*/
static int getset_opt(int c, int opt, void* val, int len, bool getset)
{
    bp_channel_t* ch = &channels[c];

    /* Select and Process Option */
    switch(opt)
    {
<<<<<<< HEAD
=======
        case BP_OPT_DSTNODE_D:
        {
            if(len != sizeof(bp_ipn_t)) return BP_PARMERR;
            bp_ipn_t* node = (bp_ipn_t*)val;
            if(getset)  ch->data.primary_block.dstnode.value = *node;
            else        *node = ch->data.primary_block.dstnode.value;
            break;
        }
        case BP_OPT_DSTSERV_D:
        {
            if(len != sizeof(bp_ipn_t)) return BP_PARMERR;
            bp_ipn_t* service = (bp_ipn_t*)val;
            if(getset)  ch->data.primary_block.dstserv.value = *service;
            else        *service = ch->data.primary_block.dstserv.value;
            break;
        }
        case BP_OPT_RPTNODE_D:
        {
            if(len != sizeof(bp_ipn_t)) return BP_PARMERR;
            bp_ipn_t* node = (bp_ipn_t*)val;
            if(getset)  ch->data.primary_block.rptnode.value = *node;
            else        *node = ch->data.primary_block.rptnode.value;
            break;
        }
        case BP_OPT_RPTSERV_D:
        {
            if(len != sizeof(bp_ipn_t)) return BP_PARMERR;
            bp_ipn_t* service = (bp_ipn_t*)val;
            if(getset)  ch->data.primary_block.rptserv.value = *service;
            else        *service = ch->data.primary_block.rptserv.value;
            break;
        }
        case BP_OPT_CSTNODE_D:
        {
            if(len != sizeof(bp_ipn_t)) return BP_PARMERR;
            bp_ipn_t* node = (bp_ipn_t*)val;
            if(getset)  ch->data.primary_block.cstnode.value = *node;
            else        *node = ch->data.primary_block.cstnode.value;
            break;
        }
        case BP_OPT_CSTSERV_D:
        {
            if(len != sizeof(bp_ipn_t)) return BP_PARMERR;
            bp_ipn_t* service = (bp_ipn_t*)val;
            if(getset)  ch->data.primary_block.cstserv.value = *service;
            else        *service = ch->data.primary_block.cstserv.value;
            break;
        }
>>>>>>> c38d30f2
        case BP_OPT_SETSEQUENCE_D:
        {
            if(len != sizeof(int)) return BP_PARMERR;
            uint32_t* seq = (uint32_t*)val;
            if(getset)  ch->data.primary_block.createseq.value = *seq;
            else        *seq = ch->data.primary_block.createseq.value;
            break;
        }
        case BP_OPT_LIFETIME_D:
        {
            if(len != sizeof(int)) return BP_PARMERR;
            int* lifetime = (int*)val;
            if(getset)  ch->data.primary_block.lifetime.value = *lifetime;
            else        *lifetime = ch->data.primary_block.lifetime.value;
            break;
        }
        case BP_OPT_CSTRQST_D:
        {
            if(len != sizeof(int)) return BP_PARMERR;
            int* enable = (int*)val;
            if(getset && *enable != true && *enable != false) return BP_PARMERR;
            if(getset)  ch->data.primary_block.request_custody = *enable;
            else        *enable = ch->data.primary_block.request_custody;
            break;
        }
        case BP_OPT_ICHECK_D:
        {
            if(len != sizeof(int)) return BP_PARMERR;
            int* enable = (int*)val;
            if(getset && *enable != true && *enable != false) return BP_PARMERR;
            if(getset)  ch->data.primary_block.integrity_check = *enable;
            else        *enable = ch->data.primary_block.integrity_check;
            break;
        }
        case BP_OPT_ALLOWFRAG_D:
        {
            if(len != sizeof(int)) return BP_PARMERR;
            int* enable = (int*)val;
            if(getset && *enable != true && *enable != false) return BP_PARMERR;
            if(getset)
            {
                ch->data.primary_block.allow_frag = *enable;
                ch->data.primary_block.is_frag = *enable;
            }
            else
            {
                *enable = ch->data.primary_block.allow_frag;
                *enable = ch->data.primary_block.is_frag;
            }
            break;
        }
        case BP_OPT_PAYCRC_D:
        {
            if(len != sizeof(int)) return BP_PARMERR;
            int* type = (int*)val;
            if(getset)  ch->data.integrity_block.cipher_suite_id.value = *type;
            else        *type = ch->data.integrity_block.cipher_suite_id.value;
            break;
        }
        case BP_OPT_TIMEOUT:
        {
            if(len != sizeof(int)) return BP_PARMERR;
            int* timeout = (int*)val;
            if(getset)  ch->timeout = *timeout;
            else        *timeout = ch->timeout;
            break;
        }
        case BP_OPT_BUNDLELEN:
        {
            if(len != sizeof(int)) return BP_PARMERR;
            int* maxlen = (int*)val;
            if(getset)  ch->data.maxlength = *maxlen;
            else        *maxlen = ch->data.maxlength;
            break;
        }
        case BP_OPT_ORIGINATE:
        {
            if(len != sizeof(int)) return BP_PARMERR;
            int* enable = (int*)val;
            if(getset && *enable != true && *enable != false) return BP_PARMERR;
            if(getset)  ch->data.originate = *enable;
            else        *enable = ch->data.originate;
            break;
        }
        case BP_OPT_PROCADMINONLY:
        {
            if(len != sizeof(int)) return BP_PARMERR;
            int* enable = (int*)val;
            if(getset && *enable != true && *enable != false) return BP_PARMERR;
            if(getset)  ch->proc_admin_only = *enable;
            else        *enable = ch->proc_admin_only;
            break;
        }
        case BP_OPT_WRAPRSP:
        {
            if(len != sizeof(int)) return BP_PARMERR;
            int* wrap = (int*)val;
            if(getset && *wrap != BP_WRAP_RESEND && *wrap != BP_WRAP_BLOCK && *wrap != BP_WRAP_DROP) return BP_PARMERR;
            if(getset)  ch->wrap_response = *wrap;
            else        *wrap = ch->wrap_response;
            break;
        }
        case BP_OPT_CIDREUSE:
        {
            if(len != sizeof(int)) return BP_PARMERR;
            int* enable = (int*)val;
            if(getset && *enable != true && *enable != false) return BP_PARMERR;
            if(getset)  ch->cid_reuse = *enable;
            else        *enable = ch->cid_reuse;
            break;
        }
        case BP_OPT_ACSRATE:
        {
            if(len != sizeof(int)) return BP_PARMERR;
            int* rate = (int*)val;
            if(getset)  ch->dacs_rate = *rate;
            else        *rate = ch->dacs_rate;
            break;
        }
        default:
        {
            /* Option Not Found */
            return bplog(BP_PARMERR, "Config. Option Not Found (%d)\n", opt);
        }
    }

    /* Re-initialize Bundles */
    if(getset) initialize_orig_bundle(&ch->data);

    /* Option Successfully Processed */
    return BP_SUCCESS;
}

/******************************************************************************
 EXPORTED FUNCTIONS
 ******************************************************************************/

/*--------------------------------------------------------------------------------------
 * bplib_init - initializes bp library
 *-------------------------------------------------------------------------------------*/
void bplib_init(int max_channels)
{
    int i;

    /* Initialize OS Interface */
    bplib_os_init();
    
    /* Initialize the Bundle Integrity Block Module */
    bib_init();

    /* Create Channel Lock */
    channels_lock = bplib_os_createlock();

    /* Allocate Channel Memory */
    if(max_channels <= 0)   channels_max = BP_DEFAULT_MAX_CHANNELS;
    else                    channels_max = max_channels;
    channels = (bp_channel_t*)malloc(channels_max * sizeof(bp_channel_t));

    /* Set All Channel Control Blocks to Empty */
    for(i = 0; i < channels_max; i++)
    {
        channels[i].index = BP_EMPTY;
    }
}

/*--------------------------------------------------------------------------------------
 * bplib_open -
 *-------------------------------------------------------------------------------------*/
int bplib_open(bp_store_t storage, bp_ipn_t local_node, bp_ipn_t local_service, bp_ipn_t destination_node, bp_ipn_t destination_service, bp_attr_t* attributes)
{
    int i, channel, status;

    assert(storage.create);
    assert(storage.destroy);
    assert(storage.enqueue);
    assert(storage.dequeue);
    assert(storage.retrieve);
    assert(storage.relinquish);
    assert(storage.getcount);

    channel = BP_INVALID_HANDLE;
    bplib_os_lock(channels_lock);
    {
        /* Find open channel slot */
        for(i = 0; i < channels_max; i++)
        {
            if(channels[i].index == BP_EMPTY)
            {
                /* Clear Channel Memory and Initialize to Defaults */
                memset(&channels[i], 0, sizeof(channels[i]));
                channels[i].data_bundle_lock     = BP_INVALID_HANDLE;
                channels[i].dacs_bundle_lock     = BP_INVALID_HANDLE;
                channels[i].active_table_signal  = BP_INVALID_HANDLE;
                channels[i].data_store_handle    = BP_INVALID_HANDLE;
                channels[i].payload_store_handle = BP_INVALID_HANDLE;
                channels[i].dacs_store_handle    = BP_INVALID_HANDLE;
                
                /* Set Initial Attributes */
                if(attributes) channels[i].attributes = *attributes;
 
                /* Default Unset Attributes */
                if(attributes->active_table_size == 0)      channels[i].attributes.active_table_size = BP_DEFAULT_ACTIVE_TABLE_SIZE;                    
                if(attributes->max_concurrent_dacs == 0)    channels[i].attributes.max_concurrent_dacs = BP_DEFAULT_MAX_CONCURRENT_DACS;
                if(attributes->max_fills_per_dacs == 0)     channels[i].attributes.max_fills_per_dacs = BP_DEFAULT_MAX_FILLS_PER_DACS;
                if(attributes->max_gaps_per_dacs == 0)      channels[i].attributes.max_gaps_per_dacs = BP_DEFAULT_MAX_GAPS_PER_DACS;

                /* Initialize Assets */
                channels[i].data_bundle_lock     = bplib_os_createlock();
                channels[i].dacs_bundle_lock     = bplib_os_createlock();
                channels[i].active_table_signal  = bplib_os_createlock();
                channels[i].local_node           = local_node;
                channels[i].local_service        = local_service;
                channels[i].storage              = storage; /* structure copy */
                channels[i].data_store_handle    = channels[i].storage.create(channels[i].attributes.storage_service_parm);
                channels[i].payload_store_handle = channels[i].storage.create(channels[i].attributes.storage_service_parm);
                channels[i].dacs_store_handle    = channels[i].storage.create(channels[i].attributes.storage_service_parm);

                /* Check Assets */
                if( channels[i].data_bundle_lock  < 0 ||
                    channels[i].dacs_bundle_lock  < 0 ||
                    channels[i].active_table_signal < 0 )
                {
                    bplib_close(i);
                    bplib_os_unlock(channels_lock);
                    bplog(BP_FAILEDOS, "Failed to allocate OS locks for channel\n");
                    return BP_INVALID_HANDLE;
                }
                else if( channels[i].data_store_handle    < 0 ||
                         channels[i].payload_store_handle < 0 ||
                         channels[i].dacs_store_handle    < 0 )
                {
                    bplib_close(i);
                    bplib_os_unlock(channels_lock);
                    bplog(BP_FAILEDSTORE, "Failed to create storage handles for channel\n");
                    return BP_INVALID_HANDLE;
                }

                /* Register Channel */
                channels[i].index = i;

                /* Initialize Data Bundle */
                channels[i].data.primary_block               = native_data_pri_blk;
                channels[i].data.primary_block.dstnode.value = destination_node;
                channels[i].data.primary_block.dstserv.value = destination_service;
                channels[i].data.primary_block.srcnode.value = local_node;
                channels[i].data.primary_block.srcserv.value = local_service;
                channels[i].data.primary_block.rptnode.value = 0;
                channels[i].data.primary_block.rptserv.value = 0;
                channels[i].data.primary_block.cstnode.value = local_node;
                channels[i].data.primary_block.cstserv.value = local_service;
                channels[i].data.custody_block               = native_cteb_blk;
                channels[i].data.custody_block.cid.value     = 0;
                channels[i].data.custody_block.cstnode       = local_node;
                channels[i].data.custody_block.cstserv       = local_service;
                channels[i].data.integrity_block             = native_bib_blk;
                channels[i].data.payload_block               = native_pay_blk;
                channels[i].data.maxlength                   = BP_DEFAULT_BUNDLE_MAXLENGTH;
                channels[i].data.originate                   = BP_DEFAULT_ORIGINATION;

                /* Write EID */
                bplib_ipn2eid(channels[i].data.custody_block.csteid, BP_MAX_EID_STRING, local_node, local_service);

                /* Initialize DACS */
                status = dacs_initialize(&channels[i].dacs, channels[i].attributes.max_concurrent_dacs, channels[i].attributes.max_fills_per_dacs, channels[i].attributes.max_gaps_per_dacs, local_node, local_service);
                if(status != BP_SUCCESS)
                {
                    bplib_close(i);
                    bplib_os_unlock(channels_lock);
                    return BP_INVALID_HANDLE;
                }
                
                /* Allocate Memory for Active Table */
                channels[i].active_table.sid = (bp_sid_t*)malloc(sizeof(bp_sid_t) * channels[i].attributes.active_table_size);
                channels[i].active_table.retx = (uint32_t*)malloc(sizeof(uint32_t) * channels[i].attributes.active_table_size);
                if(channels[i].active_table.sid == NULL || channels[i].active_table.retx == NULL)
                {
                    bplib_close(i);
                    bplib_os_unlock(channels_lock);
                    bplog(BP_FAILEDMEM, "Failed to allocate memory for channel active table\n");                    
                    return BP_INVALID_HANDLE;
                }
                else
                {
                    memset(channels[i].active_table.sid, 0, sizeof(bp_sid_t*) * channels[i].attributes.active_table_size);
                    memset(channels[i].active_table.retx, 0, sizeof(uint32_t) * channels[i].attributes.active_table_size);
                }
                
                /* Initialize Data */
                channels[i].active_table.oldest_cid     = 0;
                channels[i].active_table.current_cid    = 0;
                channels[i].dacs_rate                   = BP_DEFAULT_DACS_RATE;
                channels[i].timeout                     = BP_DEFAULT_TIMEOUT;
                channels[i].proc_admin_only             = BP_DEFAULT_PROC_ADMIN_ONLY;
                channels[i].wrap_response               = BP_DEFAULT_WRAP_RESPONSE;
                channels[i].cid_reuse                   = BP_DEFAULT_CID_REUSE;

                /* Populate Initial Data Bundle Storage Header
                 *  only initialize data bundle and not dacs or forwarded bundles
                 *  since for storage the dacs bundles are initialized
                 *  when custody requests arrive, and forwarded bundles are
                 *  initialized each time a bundle is forwarded */
                initialize_orig_bundle(&channels[i].data);

                /* Set Channel Handle */
                channel = i;
                break;
            }
        }
    }
    bplib_os_unlock(channels_lock);

    /* Check if Channels Table Full */
    if(channel == BP_INVALID_HANDLE)
    {
        bplog(BP_CHANNELSFULL, "Cannot open channel, not enough room\n");
    }
        
    /* Return Channel */
    return channel;
}

/*--------------------------------------------------------------------------------------
 * bplib_close -
 *-------------------------------------------------------------------------------------*/
void bplib_close(int channel)
{
    if(channel >= 0 && channel < channels_max && channels[channel].index != BP_EMPTY)
    {
        bp_channel_t* ch = &channels[channel];
        bplib_os_lock(channels_lock);
        {
            if(ch->data_store_handle    != BP_INVALID_HANDLE) ch->storage.destroy(ch->data_store_handle);
            if(ch->payload_store_handle != BP_INVALID_HANDLE) ch->storage.destroy(ch->payload_store_handle);
            if(ch->dacs_store_handle    != BP_INVALID_HANDLE) ch->storage.destroy(ch->dacs_store_handle);
            
            if(ch->data_bundle_lock     != BP_INVALID_HANDLE) bplib_os_destroylock(ch->data_bundle_lock);
            if(ch->dacs_bundle_lock     != BP_INVALID_HANDLE) bplib_os_destroylock(ch->dacs_bundle_lock);
            if(ch->active_table_signal  != BP_INVALID_HANDLE) bplib_os_destroylock(ch->active_table_signal);
            
            dacs_uninitialize(&ch->dacs);
                   
            if(ch->active_table.sid) free(ch->active_table.sid);
            if(ch->active_table.retx) free(ch->active_table.retx);
                    
            ch->index = BP_EMPTY;
        }
        bplib_os_unlock(channels_lock);
    }
}

/*--------------------------------------------------------------------------------------
 * bplib_getopt -
 *-------------------------------------------------------------------------------------*/
int bplib_getopt(int channel, int opt, void* val, int len)
{
    int status;

    /* Check Parameters */
    if(channel < 0 || channel >= channels_max)      return BP_PARMERR;
    else if(channels[channel].index == BP_EMPTY)    return BP_PARMERR;
    else if(val == NULL)                            return BP_PARMERR;

    /* Call Internal Function */
    status = getset_opt(channel, opt, val, len, false);

    /* Return Status */
    return status;
}

/*--------------------------------------------------------------------------------------
 * bplib_setopt -
 *-------------------------------------------------------------------------------------*/
int bplib_setopt(int channel, int opt, void* val, int len)
{
    int status;

     /* Check Parameters */
    if(channel < 0 || channel >= channels_max)      return BP_PARMERR;
    else if(channels[channel].index == BP_EMPTY)    return BP_PARMERR;
    else if(val == NULL)                            return BP_PARMERR;

    /* Call Internal Function */
    status = getset_opt(channel, opt, val, len, true);

    /* Return Status */
    return status;
}

/*--------------------------------------------------------------------------------------
 * bplib_latchstats -
 *-------------------------------------------------------------------------------------*/
int bplib_latchstats(int channel, bp_stats_t* stats)
{
     /* Check Parameters */
    if(channel < 0 || channel >= channels_max)      return BP_PARMERR;
    else if(channels[channel].index == BP_EMPTY)    return BP_PARMERR;
    else if(stats == NULL)                          return BP_PARMERR;

    /* Shortcut to Channel */
    bp_channel_t* ch = &channels[channel];

    /* Update Store Counts */
    ch->stats.bundles = ch->storage.getcount(ch->data_store_handle);
    ch->stats.payloads = ch->storage.getcount(ch->payload_store_handle);
    ch->stats.records = ch->storage.getcount(ch->dacs_store_handle);

    /* Latch Statistics */
    *stats = ch->stats;

    /* Return Success */
    return BP_SUCCESS;
}

/*--------------------------------------------------------------------------------------
 * bplib_store -
 *-------------------------------------------------------------------------------------*/
int bplib_store(int channel, void* payload, int size, int timeout, uint16_t* storflags)
{
    int status;

    /* Check Parameters */
    if(channel < 0 || channel >= channels_max)      return BP_PARMERR;
    else if(channels[channel].index == BP_EMPTY)    return BP_PARMERR;
    else if(payload == NULL)                        return BP_PARMERR;

    /* Set Short Cuts */
    bp_channel_t* ch = &channels[channel];

    /* Lock Data Bundle */
    bplib_os_lock(ch->data_bundle_lock);
    {
        status = data_send(&ch->data, payload, size, timeout, ch->storage.enqueue, ch->data_store_handle, storflags);
        if(status == BP_SUCCESS) ch->stats.generated++;
    }
    bplib_os_unlock(ch->data_bundle_lock);

    /* Return Status */
    return status;
}

/*--------------------------------------------------------------------------------------
 * bplib_load -
 *-------------------------------------------------------------------------------------*/
int bplib_load(int channel, void** bundle, int* size, int timeout, uint16_t* loadflags)
{
    int status = BP_SUCCESS; /* size of bundle returned or error code */

    /* Check Parameters */
    if(channel < 0 || channel >= channels_max)      return BP_PARMERR;
    else if(channels[channel].index == BP_EMPTY)    return BP_PARMERR;
    else if(bundle == NULL || size == NULL)         return BP_PARMERR;

    /* Set Short Cuts */
    bp_channel_t*           ch          = &channels[channel];
    bp_store_dequeue_t      dequeue     = ch->storage.dequeue;
    bp_store_retrieve_t     retrieve    = ch->storage.retrieve;
    bp_store_relinquish_t   relinquish  = ch->storage.relinquish;

    /* Setup State */
    uint32_t                sysnow      = bplib_os_systime();   /* get current system time (used for timeouts, seconds) */
    bp_bundle_store_t*      ds          = NULL;                 /* start out assuming nothing to send */
    int                     store       = -1;                   /* handle for storage of bundle being loaded */
    bp_sid_t                sid         = BP_SID_VACANT;        /* storage id points to nothing */
    int                     ati         = -1;                   /* active table index */
    bool                    newcid      = true;                 /* whether to assign new custody id and active table entry */

    /* Check DACS Period */
    bplib_os_lock(ch->dacs_bundle_lock);
    {
        dacs_check(&ch->dacs, ch->dacs_rate, sysnow, BP_CHECK, ch->storage.enqueue, ch->dacs_store_handle, loadflags);
    }
    bplib_os_unlock(ch->dacs_bundle_lock);

    /* Check if DACS Needs to be Sent */
    if(dequeue(ch->dacs_store_handle, (void**)&ds, NULL, &sid, BP_CHECK) == BP_SUCCESS)
    {
        /* Send DACS - (ds is not null) */
        store = ch->dacs_store_handle;

        /* Set Route Flag */
        *loadflags |= BP_FLAG_ROUTENEEDED;
    }
    else
    {
        /* Send Data - (if ds is set below) */
        store = ch->data_store_handle;
    }

    /* Process Active Table for Timeouts */
    bplib_os_lock(ch->active_table_signal);
    {
        /* Try to Send Timed-out Bundle */
        while((ds == NULL) && (ch->active_table.oldest_cid < ch->active_table.current_cid))
        {
            ati = ch->active_table.oldest_cid % ch->attributes.active_table_size;
            sid = ch->active_table.sid[ati];
            if(sid == BP_SID_VACANT) /* entry vacant */
            {
                ch->active_table.oldest_cid++;
            }
            else if(retrieve(ch->data_store_handle, (void**)&ds, NULL, sid, BP_CHECK) == BP_SUCCESS)
            {
                if(ds->exprtime != 0 && sysnow >= ds->exprtime) /* check lifetime */
                {
                    /* Bundle Expired - Clear Entry */
                    relinquish(ch->data_store_handle, sid);
                    ch->active_table.sid[ati] = BP_SID_VACANT;
                    ch->active_table.oldest_cid++;
                    ch->stats.expired++;
                    ds = NULL;
                }
                else if(ch->timeout != 0 && sysnow >= (ch->active_table.retx[ati] + ch->timeout)) /* check timeout */
                {
                    /* Retransmit Bundle */
                    ch->active_table.oldest_cid++;
                    ch->stats.retransmitted++;

                    /* Handle Active Table and Custody ID */
                    if(ch->cid_reuse)
                    {
                        /* Set flag to reuse custody id and active table entry, 
                         * active table entry is not cleared, since CID is being reused */
                        newcid = false;
                    }
                    else
                    {
                        /* Clear Entry (it will be reinserted below at the current CID) */
                        ch->active_table.sid[ati] = BP_SID_VACANT;
                    }
                }
                else /* oldest active bundle still active */
                {
                    /* Bundle Not Ready to Retransmit */
                    ds = NULL;

                    /* Check Active Table Has Room
                     * Since next step is to dequeue from storage, need to make
                     * sure that there is room in the active table since we don't
                     * want to dequeue a bundle from storage and have no place
                     * to put it.  Note that it is possible that even if the
                     * active table was full, if the bundle dequeued did not
                     * request custody transfer it could still go out, but the
                     * current design requires that at least one slot in the active
                     * table is open at all times. */
                    ati = ch->active_table.current_cid % ch->attributes.active_table_size;
                    sid = ch->active_table.sid[ati];
                    if(sid != BP_SID_VACANT) /* entry vacant */
                    {
                        *loadflags |= BP_FLAG_ACTIVETABLEWRAP;

                        if(ch->wrap_response == BP_WRAP_RESEND)
                        {
                            /* Bump Oldest Custody ID */
                            ch->active_table.oldest_cid++;
                            
                            /* Retrieve Bundle from Storage */
                            if(retrieve(ch->data_store_handle, (void**)&ds, NULL, sid, BP_CHECK) != BP_SUCCESS)
                            {
                                /* Failed to Retrieve - Clear Entry (and loop again) */
                                relinquish(ch->data_store_handle, sid);
                                ch->active_table.sid[ati] = BP_SID_VACANT;
                                *loadflags |= BP_FLAG_STOREFAILURE;
                                ch->stats.lost++;
                            }
                            else
                            {
                                /* Force Retransmit - Do Not Reuse Custody ID */
                                ch->stats.retransmitted++;
                                bplib_os_waiton(ch->active_table_signal, BP_DEFAULT_WRAP_TIMEOUT);
                            }
                        }
                        else if(ch->wrap_response == BP_WRAP_BLOCK)
                        {
                            /* Custody ID Wrapped Around to Occupied Slot */                            
                            status = BP_OVERFLOW;                   
                            bplib_os_waiton(ch->active_table_signal, BP_DEFAULT_WRAP_TIMEOUT);
                        }
                        else /* if(ch->wrap_response == BP_WRAP_DROP) */
                        {
                            /* Bump Oldest Custody ID */
                            ch->active_table.oldest_cid++;

                            /* Clear Entry (and loop again) */
                            relinquish(ch->data_store_handle, sid);
                            ch->active_table.sid[ati] = BP_SID_VACANT;
                            ch->stats.lost++;
                        }
                    }

                    /* Break Out of Loop */
                    break;
                }
            }
            else
            {
                /* Failed to Retrieve Bundle from Storage */
                relinquish(ch->data_store_handle, sid);
                ch->active_table.sid[ati] = BP_SID_VACANT;
                *loadflags |= BP_FLAG_STOREFAILURE;
                ch->stats.lost++;
            }
        }
    }
    bplib_os_unlock(ch->active_table_signal);

    /* Try to Send Stored Bundle (if nothing ready to send yet) */
    while(ds == NULL)
    {
        /* Dequeue Bundle from Storage Service */
        int deq_status = dequeue(ch->data_store_handle, (void**)&ds, NULL, &sid, timeout);
        if(deq_status == BP_SUCCESS)
        {
            if(ds->exprtime != 0 && sysnow >= ds->exprtime)
            {
                /* Bundle Expired Clear Entry (and loop again) */
                relinquish(ch->data_store_handle, sid);
                ch->stats.expired++;
                sid = BP_SID_VACANT;
                ds = NULL;
            }
        }
        else if(deq_status == BP_TIMEOUT)
        {
            /* No Bundles in Storage to Send */
            status = BP_TIMEOUT;
            break;
        }
        else
        {
            /* Failed Storage Service */
            status = BP_FAILEDSTORE;
            *loadflags |= BP_FLAG_STOREFAILURE;
            break;
        }
    }

    /* Process Active Table for Sending Next Bundle */
    bplib_os_lock(ch->active_table_signal);
    {
        /* Check if Bundle Ready to Transmit */
        if(ds != NULL)
        {
            /* Check Buffer Size */
            if(*bundle == NULL || *size >= ds->bundlesize)
            {
                /* Check/Allocate Bundle Memory */
                if(*bundle == NULL) *bundle = malloc(ds->bundlesize);
                    
                /* Successfully Load Bundle to Application and Relinquish Memory */                
                if(*bundle != NULL)
                {
                    /* If Custody Transfer */
                    if(ds->cteboffset != 0)
                    {
                        /* Assign Custody ID and Active Table Entry */
                        if(newcid)
                        {
                            ati = ch->active_table.current_cid % ch->attributes.active_table_size;
                            ch->active_table.sid[ati] = sid;
                            ds->cidsdnv.value = ch->active_table.current_cid++;
                            sdnv_write(&ds->header[ds->cteboffset], ds->bundlesize - ds->cteboffset, ds->cidsdnv, loadflags);
                        }

                        /* Update Retransmit Time */
                        ch->active_table.retx[ati] = sysnow;
                    }

                    /* Load Bundle */
                    memcpy(*bundle, ds->header, ds->bundlesize);
                    *size = ds->bundlesize;
                    ch->stats.transmitted++;
                    status = BP_SUCCESS;

                    /* If No Custody Transfer - Free Bundle Memory */
                    if(ds->cteboffset == 0)
                    {
                        relinquish(store, sid);
                    }
                }
                else
                {
                    status = bplog(BP_FAILEDMEM, "Unable to acquire memory for bundle of size %d\n", ds->bundlesize);
                    relinquish(store, sid);
                    ch->stats.lost++;                    
                }
            }
            else
            {
                status = bplog(BP_BUNDLETOOLARGE, "Bundle too large to fit inside buffer (%d %d)\n", *size, ds->bundlesize);
                relinquish(store, sid);
                ch->stats.lost++;
            }
        }

        /* Update Active Statistic */
        ch->stats.active = ch->active_table.current_cid - ch->active_table.oldest_cid;
    }
    bplib_os_unlock(ch->active_table_signal);

    /* Return Status */
    return status;
}

/*--------------------------------------------------------------------------------------
 * bplib_process -
 *-------------------------------------------------------------------------------------*/
int bplib_process(int channel, void* bundle, int size, int timeout, uint16_t* procflags)
{
    int                 status;
    uint32_t            sysnow;

    uint8_t*            buffer = (uint8_t*)bundle;
    int                 index = 0;

    int                 ei = 0;
    int                 exclude[BP_NUM_EXCLUDE_REGIONS];

    bp_blk_pri_t        pri_blk;

    bool                acknowledge = false;
    bool                cteb_present = false;
    int                 cteb_index = 0;
    bp_blk_cteb_t       cteb_blk;

    bool                bib_present = false;
    int                 bib_index = 0;
    bp_blk_bib_t        bib_blk;

    int                 pay_index = 0;
    bp_blk_pay_t        pay_blk;

    /* Check Parameters */
    if(channel < 0 || channel >= channels_max)      return BP_PARMERR;
    else if(channels[channel].index == BP_EMPTY)    return BP_PARMERR;
    else if(bundle == NULL)                         return BP_PARMERR;

    /* Set Short Cuts */
    bp_channel_t* ch = &channels[channel];

    /* Count Reception */
    ch->stats.received++;

    /* Parse Primary Block */
    exclude[ei++] = index;
    status = pri_read(buffer, size, &pri_blk, true);
    if(status <= 0) return bplog(status, "Failed to parse primary block of size %d\n", size);
    else            index += status;
    exclude[ei++] = index;

    /* Check Unsupported */
    if(pri_blk.dictlen.value != 0)
    {
        *procflags |= BP_FLAG_NONCOMPLIANT;
        return bplog(BP_UNSUPPORTED, "Unsupported bundle attempted to be processed (%d)\n", pri_blk.dictlen.value);
    }

    /* Check Life Time */
    sysnow = bplib_os_systime();
    if((pri_blk.lifetime.value != 0) && (sysnow >= (pri_blk.lifetime.value + pri_blk.createsec.value)))
    {
        ch->stats.expired++;
        return bplog(BP_EXPIRED, "Expired bundled attempted to be processed \n");
    }

    /* Parse and Process Remaining Blocks */
    while(index < size)
    {
        /* Read Block Information */
        uint8_t blk_type = buffer[index];

        /* Check Block Type */
        if(blk_type == BP_CTEB_BLK_TYPE)
        {
            cteb_present = true;
            cteb_index = index;
            if(pri_blk.request_custody) exclude[ei++] = index;
            status = cteb_read(&buffer[cteb_index], size - cteb_index, &cteb_blk, true);
            if(status <= 0) return bplog(status, "Failed to parse CTEB block at offset %d\n", cteb_index);
            else            index += status;
            if(pri_blk.request_custody) exclude[ei++] = index;
        }
        else if(blk_type == BP_BIB_BLK_TYPE)
        {
            bib_present = true;
            bib_index = index;
            exclude[ei++] = index;
            status = bib_read(&buffer[bib_index], size - bib_index, &bib_blk, true);
            if(status <= 0) return bplog(status, "Failed to parse BIB block at offset %d\n", bib_index);
            else            index += status;
            exclude[ei++] = index;
        }
        else if(blk_type != BP_PAY_BLK_TYPE) /* skip over block */
        {
            bp_sdnv_t blk_flags = { 0, 1, 0 };
            bp_sdnv_t blk_len = { 0, 0, 0 };
            int start_index = index;
            int data_index = 0; /* start of the block after the block length, set below */
            
            blk_len.index = sdnv_read(&buffer[start_index], size - start_index, &blk_flags, procflags);
            data_index = sdnv_read(&buffer[start_index], size - start_index, &blk_len, procflags);

            /* Check Parsing Status */
            if(*procflags & (BP_FLAG_SDNVOVERFLOW | BP_FLAG_SDNVINCOMPLETE))
            {
                return bplog(BP_BUNDLEPARSEERR, "Failed (%0X) to parse block at index %d\n", *procflags, start_index);
            }
            else
            {
                index += data_index + blk_len.value;
            }

            /* Mark Processing as Incomplete */
            *procflags |= BP_FLAG_INCOMPLETE;
            bplog(BP_UNSUPPORTED, "Skipping over unrecognized block of type 0x%02X and size %d\n", blk_type, blk_len.value);

            /* Should transmit status report that block cannot be processed */
            if(blk_flags.value & BP_BLK_NOTIFYNOPROC_MASK) *procflags |= BP_FLAG_NONCOMPLIANT;

            /* Delete bundle since block not recognized */
            if(blk_flags.value & BP_BLK_DELETENOPROC_MASK)
            {
                return bplog(BP_DROPPED, "Dropping bundle with unrecognized block\n");
            }

            /* Drop block since it cannot be processed */
            if(blk_flags.value & BP_BLK_DROPNOPROC_MASK)
            {
                exclude[ei++] = start_index;
                exclude[ei++] = index;
            }

            /* Mark As Forwarded without Processed */
            blk_flags.value |= BP_BLK_FORWARDNOPROC_MASK;
            sdnv_write(&buffer[start_index], size - start_index, blk_flags, procflags);
        }
        else /* payload block */
        {
            pay_index = index;
            exclude[ei++] = index; /* start of payload header */
            status = pay_read(&buffer[pay_index], size - pay_index, &pay_blk, true);
            if(status <= 0) return bplog(status, "Failed (%d) to read payload block\n", status);
            else            index += status;
            exclude[ei++] = index + pay_blk.paysize;

            /* Perform Integrity Check */
            if(bib_present)
            {
                status = bib_verify(pay_blk.payptr, pay_blk.paysize, &bib_blk);
                if(status <= 0) return bplog(status, "Bundle failed integrity check\n");
            }

            /* Check Size of Payload */
            if(pri_blk.is_admin_rec && pay_blk.paysize < 2)
            {
                return bplog(BP_BUNDLEPARSEERR, "Invalid block length: %d\n", pay_blk.paysize);
            }

            /* Process Payload */
            if(pri_blk.dstnode.value != ch->local_node) /* forward bundle (dst node != local node) */
            {
                /* Handle Custody Request */
                if(pri_blk.request_custody)
                {
                    pri_blk.rptnode.value = 0;
                    pri_blk.rptserv.value = 0;
                    pri_blk.cstnode.value = ch->local_node;
                    pri_blk.cstserv.value = ch->local_service;                        
                }

                /* Copy Non-excluded Header Regions */
                uint8_t hdr_buf[BP_BUNDLE_HDR_BUF_SIZE];
                int hdr_index = 0;
                int i;
                for(i = 1; (i + 1) < ei; i+=2)
                {
                    int start_index = exclude[i];
                    int stop_index = exclude[i + 1];
                    int bytes_to_copy = stop_index - start_index;
                    if((hdr_index + bytes_to_copy) >= BP_BUNDLE_HDR_BUF_SIZE)
                    {
                        status = bplog(BP_BUNDLETOOLARGE, "Non-excluded forwarded blocks exceed maximum header size (%d)\n", hdr_index);
                        break;
                    }
                    else
                    {
                        memcpy(&hdr_buf[hdr_index], &buffer[start_index], bytes_to_copy);
                        hdr_index += bytes_to_copy;
                    }
                }

                /* Forward Bundle */
                bplib_os_lock(ch->data_bundle_lock);
                {
                    status = data_forward(&ch->data, &pri_blk, &pay_blk, hdr_buf, hdr_index, timeout, ch->storage.enqueue, ch->data_store_handle, procflags);
                }
                bplib_os_unlock(ch->data_bundle_lock);

                /* Handle Custody Transfer */
                if(status == BP_SUCCESS && pri_blk.request_custody)
                {
                    if(!cteb_present)
                    {
                        *procflags |= BP_FLAG_NONCOMPLIANT;
                        status = bplog(BP_UNSUPPORTED, "Only aggregate custody supported\n");
                    }
                    else
                    {
                        acknowledge = true;
                    }
                }
            }
            else if((ch->local_service != 0) && (pri_blk.dstserv.value != ch->local_service))
            {
                status = bplog(BP_WRONGCHANNEL, "Wrong channel to service bundle (%lu, %lu)\n", (unsigned long)pri_blk.dstserv.value, (unsigned long)ch->local_service);
            }
            else if(pri_blk.is_admin_rec) /* Administrative Record */
            {
                /* Read Record Information */
                uint32_t rec_type = buffer[index];

                /* Lock Active Table */
                bplib_os_lock(ch->active_table_signal);
                {
                    /* Process Record */
                    if(rec_type == BP_ACS_REC_TYPE)
                    {
                        int acknowledgment_count = 0;
                        dacs_process(&buffer[index], size - index, &acknowledgment_count, ch->active_table.sid, ch->attributes.active_table_size, ch->storage.relinquish, ch->data_store_handle, procflags);
                        if(acknowledgment_count > 0)
                        {
                            ch->stats.acknowledged += acknowledgment_count;
                            bplib_os_signal(ch->active_table_signal);
                        }
                    }
                    else if(rec_type == BP_CS_REC_TYPE)     status = bplog(BP_UNSUPPORTED, "Custody signal bundles are not supported\n");
                    else if(rec_type == BP_STAT_REC_TYPE)   status = bplog(BP_UNSUPPORTED, "Status report bundles are not supported\n");
                    else                                    status = bplog(BP_UNKNOWNREC, "Unknown administrative record: %u\n", (unsigned int)rec_type);
                }
                bplib_os_unlock(ch->active_table_signal);
            }
            else if(ch->proc_admin_only)
            {
                status = bplog(BP_IGNORE, "Non-administrative bundle ignored\n");
            }
            else /* deliver bundle payload to application */
            {
                /* Receive Data */
                bplib_os_lock(ch->data_bundle_lock);
                {
                    status = data_receive(ch->data, pri_blk.request_custody, &buffer[index], size - index, timeout, ch->storage.enqueue, ch->payload_store_handle, procflags);
                }
                bplib_os_unlock(ch->data_bundle_lock);

                /* Handle Custody Transfer */
                if(status == BP_SUCCESS && pri_blk.request_custody)
                {
                    if(!cteb_present)
                    {
                        *procflags |= BP_FLAG_NONCOMPLIANT;
                        status = bplog(BP_UNSUPPORTED, "Only aggregate custody supported\n");
                    }
                    else
                    {
                        acknowledge = true;
                    }
                }
            }

            /* Acknowledge Custody Transfer - Update DACS */
            if(acknowledge)
            {
                bplib_os_lock(ch->dacs_bundle_lock);
                {
                    status = dacs_acknowledge(&ch->dacs, &cteb_blk, sysnow, BP_CHECK, ch->storage.enqueue, ch->dacs_store_handle, procflags);
                }
                bplib_os_unlock(ch->dacs_bundle_lock);
            }

            /* Stop Processing Bundle Once Payload Block Reached */
            break;
        }
    }

    /* Return Status */
    return status;
}

/*--------------------------------------------------------------------------------------
 * bplib_accept -
 *
 *  Returns success if payload copied, or error code (zero, negative)
 *-------------------------------------------------------------------------------------*/
int bplib_accept(int channel, void** payload, int* size, int timeout, uint16_t* acptflags)
{
    (void)acptflags;
    
    int status, deqstat;

    /* Check Parameters */
    if(channel < 0 || channel >= channels_max)      return BP_PARMERR;
    else if(channels[channel].index == BP_EMPTY)    return BP_PARMERR;
    else if(payload == NULL || size == NULL)        return BP_PARMERR;

    /* Set Shortcuts */
    bp_channel_t*           ch          = &channels[channel];
    bp_store_dequeue_t      dequeue     = ch->storage.dequeue;
    bp_store_relinquish_t   relinquish  = ch->storage.relinquish;
    uint8_t*                storebuf    = NULL;
    int                     storelen    = 0;
    bp_sid_t                sid         = BP_SID_VACANT;

    /* Dequeue Payload from Storage */
    deqstat = dequeue(ch->payload_store_handle, (void**)&storebuf, &storelen, &sid, timeout);
    if(deqstat > 0)
    {
        /* Access Payload */
        uint8_t*            payptr      = &storebuf[sizeof(bp_payload_store_t)];
        bp_payload_store_t* paystore    = (bp_payload_store_t*)storebuf;
        int                 paylen      = paystore->payloadsize;

        /* Return Payload to Application */
        if(*payload == NULL || *size >= paylen)
        {
            /* Check/Allocate Memory for Payload */
            if(*payload == NULL) *payload = malloc(paylen);
            
            /* Copy Payload and Set Status */
            if(*payload != NULL)
            {
                memcpy(*payload, payptr, paylen);
                *size = paylen;
                ch->stats.delivered++;
                status = BP_SUCCESS;
            }
            else
            {
                status = bplog(BP_FAILEDMEM, "Unable to acquire memory for payload of size %d\n", paylen);
                ch->stats.lost++;
            }
        }
        else
        {
            status = bplog(BP_PAYLOADTOOLARGE, "Payload too large to fit inside buffer (%d %d)\n", *size, paylen);
            ch->stats.lost++;
        }

        /* Relinquish Memory */
        relinquish(ch->payload_store_handle, sid);
    }
    else 
    {
        status = deqstat;
    }

    /* Return Status */
    return status;
}

/*--------------------------------------------------------------------------------------
 * bplib_routeinfo -
 *
 *  bundle -                pointer to a bundle (byte array) [INPUT]
 *  size -                  size of bundle being pointed to [INPUT]
 *  destination_node -      read from bundle [OUTPUT]
 *  destination_service -   as read from bundle [OUTPUT]
 *  Returns:                BP_SUCCESS or error code
 *-------------------------------------------------------------------------------------*/
int bplib_routeinfo(void* bundle, int size, bp_ipn_t* destination_node, bp_ipn_t* destination_service)
{
    int status;
    bp_blk_pri_t pri_blk;
    uint8_t* buffer = (uint8_t*)bundle;

    /* Check Parameters */
    assert(buffer);

    /* Parse Primary Block */
    status = pri_read(buffer, size, &pri_blk, true);
    if(status <= 0) return status;

    /* Set Addresses */
    if(destination_node)    *destination_node = (bp_ipn_t)pri_blk.dstnode.value;
    if(destination_service) *destination_service = (bp_ipn_t)pri_blk.dstserv.value;

    /* Return Success */
    return BP_SUCCESS;
}

/*--------------------------------------------------------------------------------------
 * bplib_eid2ipn -
 *
 *  eid -                   null-terminated string representation of End Point ID [INPUT]
 *  len -                   size in bytes of above string [INPUT]
 *  node -                  node number as read from eid [OUTPUT]
 *  service -               service number as read from eid [OUTPUT]
 *  Returns:                BP_SUCCESS or error code
 *-------------------------------------------------------------------------------------*/
int bplib_eid2ipn(const char* eid, int len, bp_ipn_t* node, bp_ipn_t* service)
{
    char eidtmp[BP_MAX_EID_STRING];
    int tmplen;
    char* node_ptr;
    char* service_ptr;
    char* endptr;
    unsigned long node_result;
    unsigned long service_result;

    /* Sanity Check EID Pointer */
    if(eid == NULL)
    {
        return bplog(BP_INVALIDEID, "EID is null\n");
    }

    /* Sanity Check Length of EID */
    if(len < 7)
    {
        return bplog(BP_INVALIDEID, "EID must be at least 7 characters, act: %d\n", len);
    }
    else if(len > BP_MAX_EID_STRING)
    {
        return bplog(BP_INVALIDEID, "EID cannot exceed %d bytes in length, act: %d\n", BP_MAX_EID_STRING, len);
    }

    /* Check IPN Scheme */
    if(eid[0] != 'i' || eid[1] != 'p' || eid[2] != 'n' || eid[3] != ':')
    {
        return bplog(BP_INVALIDEID, "EID (%s) must start with 'ipn:'\n", eid);
    }

    /* Copy EID to Temporary Buffer and Set Pointers */
    tmplen = len - 4;
    memcpy(eidtmp, &eid[4], tmplen);
    eidtmp[tmplen] = '\0';
    node_ptr = eidtmp;
    service_ptr = strchr(node_ptr, '.');
    if(service_ptr != NULL)
    {
        *service_ptr = '\0';
        service_ptr++;
    }
    else
    {
        return bplog(BP_INVALIDEID, "Unable to find dotted notation in EID (%s)\n", eid);
    }

    /* Parse Node Number */
    errno = 0;
    node_result = strtoul(node_ptr, &endptr, 10); /* assume IPN node and service numbers always written in base 10 */
    if( (endptr == node_ptr) ||
        ((node_result == ULONG_MAX || node_result == 0) && errno == ERANGE) )
    {
        return bplog(BP_INVALIDEID, "Unable to parse EID (%s) node number\n", eid);
    }

    /* Parse Service Number */
    errno = 0;
    service_result = strtoul(service_ptr, &endptr, 10); /* assume IPN node and service numbers always written in base 10 */
    if( (endptr == service_ptr) ||
        ((service_result == ULONG_MAX || service_result == 0) && errno == ERANGE) )
    {
        return bplog(BP_INVALIDEID, "Unable to parse EID (%s) service number\n", eid);
    }

    /* Set Outputs */
    *node = (uint32_t)node_result;
    *service = (uint32_t)service_result;
    return BP_SUCCESS;
}

/*--------------------------------------------------------------------------------------
 * bplib_ipn2eid -
 *
 *  eid -                   buffer that will hold null-terminated string representation of End Point ID [OUTPUT]
 *  len -                   size in bytes of above buffer [INPUT]
 *  node -                  node number to be written into eid [INPUT]
 *  service -               service number to be written into eid [INPUT]
 *  Returns:                BP_SUCCESS or error code
 *-------------------------------------------------------------------------------------*/
int bplib_ipn2eid(char* eid, int len, bp_ipn_t node, bp_ipn_t service)
{
    /* Sanity Check EID Buffer Pointer */
    if(eid == NULL)
    {
        return bplog(BP_INVALIDEID, "EID buffer is null\n");
    }

    /* Sanity Check Length of EID Buffer */
    if(len < 7)
    {
        return bplog(BP_INVALIDEID, "EID buffer must be at least 7 characters, act: %d\n", len);
    }
    else if(len > BP_MAX_EID_STRING)
    {
        return bplog(BP_INVALIDEID, "EID buffer cannot exceed %d bytes in length, act: %d\n", BP_MAX_EID_STRING, len);
    }

    /* Write EID */
    bplib_os_format(eid, len, "ipn:%lu.%lu", (unsigned long)node, (unsigned long)service);

    return BP_SUCCESS;
}<|MERGE_RESOLUTION|>--- conflicted
+++ resolved
@@ -115,57 +115,6 @@
     /* Select and Process Option */
     switch(opt)
     {
-<<<<<<< HEAD
-=======
-        case BP_OPT_DSTNODE_D:
-        {
-            if(len != sizeof(bp_ipn_t)) return BP_PARMERR;
-            bp_ipn_t* node = (bp_ipn_t*)val;
-            if(getset)  ch->data.primary_block.dstnode.value = *node;
-            else        *node = ch->data.primary_block.dstnode.value;
-            break;
-        }
-        case BP_OPT_DSTSERV_D:
-        {
-            if(len != sizeof(bp_ipn_t)) return BP_PARMERR;
-            bp_ipn_t* service = (bp_ipn_t*)val;
-            if(getset)  ch->data.primary_block.dstserv.value = *service;
-            else        *service = ch->data.primary_block.dstserv.value;
-            break;
-        }
-        case BP_OPT_RPTNODE_D:
-        {
-            if(len != sizeof(bp_ipn_t)) return BP_PARMERR;
-            bp_ipn_t* node = (bp_ipn_t*)val;
-            if(getset)  ch->data.primary_block.rptnode.value = *node;
-            else        *node = ch->data.primary_block.rptnode.value;
-            break;
-        }
-        case BP_OPT_RPTSERV_D:
-        {
-            if(len != sizeof(bp_ipn_t)) return BP_PARMERR;
-            bp_ipn_t* service = (bp_ipn_t*)val;
-            if(getset)  ch->data.primary_block.rptserv.value = *service;
-            else        *service = ch->data.primary_block.rptserv.value;
-            break;
-        }
-        case BP_OPT_CSTNODE_D:
-        {
-            if(len != sizeof(bp_ipn_t)) return BP_PARMERR;
-            bp_ipn_t* node = (bp_ipn_t*)val;
-            if(getset)  ch->data.primary_block.cstnode.value = *node;
-            else        *node = ch->data.primary_block.cstnode.value;
-            break;
-        }
-        case BP_OPT_CSTSERV_D:
-        {
-            if(len != sizeof(bp_ipn_t)) return BP_PARMERR;
-            bp_ipn_t* service = (bp_ipn_t*)val;
-            if(getset)  ch->data.primary_block.cstserv.value = *service;
-            else        *service = ch->data.primary_block.cstserv.value;
-            break;
-        }
->>>>>>> c38d30f2
         case BP_OPT_SETSEQUENCE_D:
         {
             if(len != sizeof(int)) return BP_PARMERR;
